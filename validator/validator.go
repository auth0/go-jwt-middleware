--- conflicted
+++ resolved
@@ -6,12 +6,7 @@
 	"fmt"
 	"time"
 
-<<<<<<< HEAD
-	"gopkg.in/square/go-jose.v2/jwt"
-=======
-	"github.com/pkg/errors"
 	"gopkg.in/go-jose/go-jose.v2/jwt"
->>>>>>> 8fa2a4d4
 )
 
 // Signature algorithms
