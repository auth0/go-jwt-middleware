module example.com/http-jwks

go 1.23.0

require (
	github.com/auth0/go-jwt-middleware/v2 v2.2.2
	gopkg.in/go-jose/go-jose.v2 v2.6.3
)

replace github.com/auth0/go-jwt-middleware/v2 => ./../../

require (
<<<<<<< HEAD
	golang.org/x/crypto v0.31.0 // indirect
=======
	golang.org/x/crypto v0.35.0 // indirect
>>>>>>> b78a1021
	golang.org/x/sync v0.11.0 // indirect
)<|MERGE_RESOLUTION|>--- conflicted
+++ resolved
@@ -10,10 +10,6 @@
 replace github.com/auth0/go-jwt-middleware/v2 => ./../../
 
 require (
-<<<<<<< HEAD
-	golang.org/x/crypto v0.31.0 // indirect
-=======
 	golang.org/x/crypto v0.35.0 // indirect
->>>>>>> b78a1021
 	golang.org/x/sync v0.11.0 // indirect
 )