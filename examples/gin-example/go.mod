module example.com/gin

go 1.19

require (
	github.com/auth0/go-jwt-middleware/v2 v2.1.0
	github.com/gin-gonic/gin v1.8.1
)

replace github.com/auth0/go-jwt-middleware/v2 => ./../../

require (
	github.com/gin-contrib/sse v0.1.0 // indirect
	github.com/go-playground/locales v0.14.0 // indirect
	github.com/go-playground/universal-translator v0.18.0 // indirect
	github.com/go-playground/validator/v10 v10.10.0 // indirect
	github.com/goccy/go-json v0.9.7 // indirect
	github.com/json-iterator/go v1.1.12 // indirect
	github.com/leodido/go-urn v1.2.1 // indirect
	github.com/mattn/go-isatty v0.0.14 // indirect
	github.com/modern-go/concurrent v0.0.0-20180228061459-e0a39a4cb421 // indirect
	github.com/modern-go/reflect2 v1.0.2 // indirect
	github.com/pelletier/go-toml/v2 v2.0.1 // indirect
	github.com/ugorji/go/codec v1.2.7 // indirect
	golang.org/x/crypto v0.4.0 // indirect
<<<<<<< HEAD
	golang.org/x/net v0.3.0 // indirect
	golang.org/x/sys v0.3.0 // indirect
	golang.org/x/text v0.5.0 // indirect
=======
	golang.org/x/net v0.7.0 // indirect
	golang.org/x/sys v0.5.0 // indirect
	golang.org/x/text v0.7.0 // indirect
>>>>>>> 8fa2a4d4
	google.golang.org/protobuf v1.28.0 // indirect
	gopkg.in/go-jose/go-jose.v2 v2.6.1 // indirect
	gopkg.in/yaml.v2 v2.4.0 // indirect
)<|MERGE_RESOLUTION|>--- conflicted
+++ resolved
@@ -23,16 +23,9 @@
 	github.com/pelletier/go-toml/v2 v2.0.1 // indirect
 	github.com/ugorji/go/codec v1.2.7 // indirect
 	golang.org/x/crypto v0.4.0 // indirect
-<<<<<<< HEAD
-	golang.org/x/net v0.3.0 // indirect
-	golang.org/x/sys v0.3.0 // indirect
-	golang.org/x/text v0.5.0 // indirect
-=======
 	golang.org/x/net v0.7.0 // indirect
 	golang.org/x/sys v0.5.0 // indirect
 	golang.org/x/text v0.7.0 // indirect
->>>>>>> 8fa2a4d4
 	google.golang.org/protobuf v1.28.0 // indirect
-	gopkg.in/go-jose/go-jose.v2 v2.6.1 // indirect
 	gopkg.in/yaml.v2 v2.4.0 // indirect
 )