module github.com/auth0/go-jwt-middleware/v2

go 1.19

require (
	github.com/google/go-cmp v0.5.9
<<<<<<< HEAD
	github.com/stretchr/testify v1.8.1
	gopkg.in/square/go-jose.v2 v2.6.0
=======
	github.com/pkg/errors v0.9.1
	github.com/stretchr/testify v1.8.2
	gopkg.in/go-jose/go-jose.v2 v2.6.1
>>>>>>> 8fa2a4d4
)

require (
	github.com/davecgh/go-spew v1.1.1 // indirect
	github.com/pmezard/go-difflib v1.0.0 // indirect
	golang.org/x/crypto v0.4.0 // indirect
	gopkg.in/yaml.v3 v3.0.1 // indirect
)<|MERGE_RESOLUTION|>--- conflicted
+++ resolved
@@ -4,14 +4,8 @@
 
 require (
 	github.com/google/go-cmp v0.5.9
-<<<<<<< HEAD
-	github.com/stretchr/testify v1.8.1
-	gopkg.in/square/go-jose.v2 v2.6.0
-=======
-	github.com/pkg/errors v0.9.1
 	github.com/stretchr/testify v1.8.2
 	gopkg.in/go-jose/go-jose.v2 v2.6.1
->>>>>>> 8fa2a4d4
 )
 
 require (
